--- conflicted
+++ resolved
@@ -134,19 +134,11 @@
             );
             check_cast_lossy::<Address<Circuit>, console_root::types::Address<Testnet3>>(
                 Mode::Public,
-<<<<<<< HEAD
-                count_is!(277, 0, 901, 907),
-            );
-            check_cast_lossy::<Address<Circuit>, console_root::types::Address<Testnet3>>(
-                Mode::Private,
-                count_is!(277, 0, 901, 907),
-=======
-                count_is!(277, 0, 396, 399),
-            );
-            check_cast_lossy::<Address<Circuit>, console_root::types::Address<Testnet3>>(
-                Mode::Private,
-                count_is!(277, 0, 396, 399),
->>>>>>> a6253258
+                count_is!(277, 0, 901, 906),
+            );
+            check_cast_lossy::<Address<Circuit>, console_root::types::Address<Testnet3>>(
+                Mode::Private,
+                count_is!(277, 0, 901, 906),
             );
         }
 
@@ -190,19 +182,11 @@
             );
             check_cast_lossy::<Group<Circuit>, console_root::types::Group<Testnet3>>(
                 Mode::Public,
-<<<<<<< HEAD
-                count_is!(277, 0, 901, 907),
-            );
-            check_cast_lossy::<Group<Circuit>, console_root::types::Group<Testnet3>>(
-                Mode::Private,
-                count_is!(277, 0, 901, 907),
-=======
-                count_is!(277, 0, 396, 399),
-            );
-            check_cast_lossy::<Group<Circuit>, console_root::types::Group<Testnet3>>(
-                Mode::Private,
-                count_is!(277, 0, 396, 399),
->>>>>>> a6253258
+                count_is!(277, 0, 901, 906),
+            );
+            check_cast_lossy::<Group<Circuit>, console_root::types::Group<Testnet3>>(
+                Mode::Private,
+                count_is!(277, 0, 901, 906),
             );
         }
 
@@ -326,19 +310,11 @@
             );
             check_cast_lossy::<Address<Circuit>, console_root::types::Address<Testnet3>>(
                 Mode::Public,
-<<<<<<< HEAD
-                count_is!(277, 0, 901, 907),
-            );
-            check_cast_lossy::<Address<Circuit>, console_root::types::Address<Testnet3>>(
-                Mode::Private,
-                count_is!(277, 0, 901, 907),
-=======
-                count_is!(277, 0, 396, 399),
-            );
-            check_cast_lossy::<Address<Circuit>, console_root::types::Address<Testnet3>>(
-                Mode::Private,
-                count_is!(277, 0, 396, 399),
->>>>>>> a6253258
+                count_is!(277, 0, 901, 906),
+            );
+            check_cast_lossy::<Address<Circuit>, console_root::types::Address<Testnet3>>(
+                Mode::Private,
+                count_is!(277, 0, 901, 906),
             );
         }
 
@@ -382,19 +358,11 @@
             );
             check_cast_lossy::<Group<Circuit>, console_root::types::Group<Testnet3>>(
                 Mode::Public,
-<<<<<<< HEAD
-                count_is!(277, 0, 901, 907),
-            );
-            check_cast_lossy::<Group<Circuit>, console_root::types::Group<Testnet3>>(
-                Mode::Private,
-                count_is!(277, 0, 901, 907),
-=======
-                count_is!(277, 0, 396, 399),
-            );
-            check_cast_lossy::<Group<Circuit>, console_root::types::Group<Testnet3>>(
-                Mode::Private,
-                count_is!(277, 0, 396, 399),
->>>>>>> a6253258
+                count_is!(277, 0, 901, 906),
+            );
+            check_cast_lossy::<Group<Circuit>, console_root::types::Group<Testnet3>>(
+                Mode::Private,
+                count_is!(277, 0, 901, 906),
             );
         }
 
@@ -518,19 +486,11 @@
             );
             check_cast_lossy::<Address<Circuit>, console_root::types::Address<Testnet3>>(
                 Mode::Public,
-<<<<<<< HEAD
-                count_is!(277, 0, 901, 907),
-            );
-            check_cast_lossy::<Address<Circuit>, console_root::types::Address<Testnet3>>(
-                Mode::Private,
-                count_is!(277, 0, 901, 907),
-=======
-                count_is!(277, 0, 396, 399),
-            );
-            check_cast_lossy::<Address<Circuit>, console_root::types::Address<Testnet3>>(
-                Mode::Private,
-                count_is!(277, 0, 396, 399),
->>>>>>> a6253258
+                count_is!(277, 0, 901, 906),
+            );
+            check_cast_lossy::<Address<Circuit>, console_root::types::Address<Testnet3>>(
+                Mode::Private,
+                count_is!(277, 0, 901, 906),
             );
         }
 
@@ -574,19 +534,11 @@
             );
             check_cast_lossy::<Group<Circuit>, console_root::types::Group<Testnet3>>(
                 Mode::Public,
-<<<<<<< HEAD
-                count_is!(277, 0, 901, 907),
-            );
-            check_cast_lossy::<Group<Circuit>, console_root::types::Group<Testnet3>>(
-                Mode::Private,
-                count_is!(277, 0, 901, 907),
-=======
-                count_is!(277, 0, 396, 399),
-            );
-            check_cast_lossy::<Group<Circuit>, console_root::types::Group<Testnet3>>(
-                Mode::Private,
-                count_is!(277, 0, 396, 399),
->>>>>>> a6253258
+                count_is!(277, 0, 901, 906),
+            );
+            check_cast_lossy::<Group<Circuit>, console_root::types::Group<Testnet3>>(
+                Mode::Private,
+                count_is!(277, 0, 901, 906),
             );
         }
 
@@ -710,19 +662,11 @@
             );
             check_cast_lossy::<Address<Circuit>, console_root::types::Address<Testnet3>>(
                 Mode::Public,
-<<<<<<< HEAD
-                count_is!(277, 0, 901, 907),
-            );
-            check_cast_lossy::<Address<Circuit>, console_root::types::Address<Testnet3>>(
-                Mode::Private,
-                count_is!(277, 0, 901, 907),
-=======
-                count_is!(277, 0, 396, 399),
-            );
-            check_cast_lossy::<Address<Circuit>, console_root::types::Address<Testnet3>>(
-                Mode::Private,
-                count_is!(277, 0, 396, 399),
->>>>>>> a6253258
+                count_is!(277, 0, 901, 906),
+            );
+            check_cast_lossy::<Address<Circuit>, console_root::types::Address<Testnet3>>(
+                Mode::Private,
+                count_is!(277, 0, 901, 906),
             );
         }
 
@@ -766,19 +710,11 @@
             );
             check_cast_lossy::<Group<Circuit>, console_root::types::Group<Testnet3>>(
                 Mode::Public,
-<<<<<<< HEAD
-                count_is!(277, 0, 901, 907),
-            );
-            check_cast_lossy::<Group<Circuit>, console_root::types::Group<Testnet3>>(
-                Mode::Private,
-                count_is!(277, 0, 901, 907),
-=======
-                count_is!(277, 0, 396, 399),
-            );
-            check_cast_lossy::<Group<Circuit>, console_root::types::Group<Testnet3>>(
-                Mode::Private,
-                count_is!(277, 0, 396, 399),
->>>>>>> a6253258
+                count_is!(277, 0, 901, 906),
+            );
+            check_cast_lossy::<Group<Circuit>, console_root::types::Group<Testnet3>>(
+                Mode::Private,
+                count_is!(277, 0, 901, 906),
             );
         }
 
@@ -902,19 +838,11 @@
             );
             check_cast_lossy::<Address<Circuit>, console_root::types::Address<Testnet3>>(
                 Mode::Public,
-<<<<<<< HEAD
-                count_is!(277, 0, 901, 907),
-            );
-            check_cast_lossy::<Address<Circuit>, console_root::types::Address<Testnet3>>(
-                Mode::Private,
-                count_is!(277, 0, 901, 907),
-=======
-                count_is!(277, 0, 396, 399),
-            );
-            check_cast_lossy::<Address<Circuit>, console_root::types::Address<Testnet3>>(
-                Mode::Private,
-                count_is!(277, 0, 396, 399),
->>>>>>> a6253258
+                count_is!(277, 0, 901, 906),
+            );
+            check_cast_lossy::<Address<Circuit>, console_root::types::Address<Testnet3>>(
+                Mode::Private,
+                count_is!(277, 0, 901, 906),
             );
         }
 
@@ -958,19 +886,11 @@
             );
             check_cast_lossy::<Group<Circuit>, console_root::types::Group<Testnet3>>(
                 Mode::Public,
-<<<<<<< HEAD
-                count_is!(277, 0, 901, 907),
-            );
-            check_cast_lossy::<Group<Circuit>, console_root::types::Group<Testnet3>>(
-                Mode::Private,
-                count_is!(277, 0, 901, 907),
-=======
-                count_is!(277, 0, 396, 399),
-            );
-            check_cast_lossy::<Group<Circuit>, console_root::types::Group<Testnet3>>(
-                Mode::Private,
-                count_is!(277, 0, 396, 399),
->>>>>>> a6253258
+                count_is!(277, 0, 901, 906),
+            );
+            check_cast_lossy::<Group<Circuit>, console_root::types::Group<Testnet3>>(
+                Mode::Private,
+                count_is!(277, 0, 901, 906),
             );
         }
 
@@ -1090,19 +1010,11 @@
             );
             check_cast_lossy::<Address<Circuit>, console_root::types::Address<Testnet3>>(
                 Mode::Public,
-<<<<<<< HEAD
-                count_is!(277, 0, 901, 907),
-            );
-            check_cast_lossy::<Address<Circuit>, console_root::types::Address<Testnet3>>(
-                Mode::Private,
-                count_is!(277, 0, 901, 907),
-=======
-                count_is!(277, 0, 396, 399),
-            );
-            check_cast_lossy::<Address<Circuit>, console_root::types::Address<Testnet3>>(
-                Mode::Private,
-                count_is!(277, 0, 396, 399),
->>>>>>> a6253258
+                count_is!(277, 0, 901, 906),
+            );
+            check_cast_lossy::<Address<Circuit>, console_root::types::Address<Testnet3>>(
+                Mode::Private,
+                count_is!(277, 0, 901, 906),
             );
         }
 
@@ -1146,19 +1058,11 @@
             );
             check_cast_lossy::<Group<Circuit>, console_root::types::Group<Testnet3>>(
                 Mode::Public,
-<<<<<<< HEAD
-                count_is!(277, 0, 901, 907),
-            );
-            check_cast_lossy::<Group<Circuit>, console_root::types::Group<Testnet3>>(
-                Mode::Private,
-                count_is!(277, 0, 901, 907),
-=======
-                count_is!(277, 0, 396, 399),
-            );
-            check_cast_lossy::<Group<Circuit>, console_root::types::Group<Testnet3>>(
-                Mode::Private,
-                count_is!(277, 0, 396, 399),
->>>>>>> a6253258
+                count_is!(277, 0, 901, 906),
+            );
+            check_cast_lossy::<Group<Circuit>, console_root::types::Group<Testnet3>>(
+                Mode::Private,
+                count_is!(277, 0, 901, 906),
             );
         }
 
@@ -1282,19 +1186,11 @@
             );
             check_cast_lossy::<Address<Circuit>, console_root::types::Address<Testnet3>>(
                 Mode::Public,
-<<<<<<< HEAD
-                count_is!(277, 0, 901, 907),
-            );
-            check_cast_lossy::<Address<Circuit>, console_root::types::Address<Testnet3>>(
-                Mode::Private,
-                count_is!(277, 0, 901, 907),
-=======
-                count_is!(277, 0, 396, 399),
-            );
-            check_cast_lossy::<Address<Circuit>, console_root::types::Address<Testnet3>>(
-                Mode::Private,
-                count_is!(277, 0, 396, 399),
->>>>>>> a6253258
+                count_is!(277, 0, 901, 906),
+            );
+            check_cast_lossy::<Address<Circuit>, console_root::types::Address<Testnet3>>(
+                Mode::Private,
+                count_is!(277, 0, 901, 906),
             );
         }
 
@@ -1338,19 +1234,11 @@
             );
             check_cast_lossy::<Group<Circuit>, console_root::types::Group<Testnet3>>(
                 Mode::Public,
-<<<<<<< HEAD
-                count_is!(277, 0, 901, 907),
-            );
-            check_cast_lossy::<Group<Circuit>, console_root::types::Group<Testnet3>>(
-                Mode::Private,
-                count_is!(277, 0, 901, 907),
-=======
-                count_is!(277, 0, 396, 399),
-            );
-            check_cast_lossy::<Group<Circuit>, console_root::types::Group<Testnet3>>(
-                Mode::Private,
-                count_is!(277, 0, 396, 399),
->>>>>>> a6253258
+                count_is!(277, 0, 901, 906),
+            );
+            check_cast_lossy::<Group<Circuit>, console_root::types::Group<Testnet3>>(
+                Mode::Private,
+                count_is!(277, 0, 901, 906),
             );
         }
 
@@ -1474,19 +1362,11 @@
             );
             check_cast_lossy::<Address<Circuit>, console_root::types::Address<Testnet3>>(
                 Mode::Public,
-<<<<<<< HEAD
-                count_is!(277, 0, 901, 907),
-            );
-            check_cast_lossy::<Address<Circuit>, console_root::types::Address<Testnet3>>(
-                Mode::Private,
-                count_is!(277, 0, 901, 907),
-=======
-                count_is!(277, 0, 396, 399),
-            );
-            check_cast_lossy::<Address<Circuit>, console_root::types::Address<Testnet3>>(
-                Mode::Private,
-                count_is!(277, 0, 396, 399),
->>>>>>> a6253258
+                count_is!(277, 0, 901, 906),
+            );
+            check_cast_lossy::<Address<Circuit>, console_root::types::Address<Testnet3>>(
+                Mode::Private,
+                count_is!(277, 0, 901, 906),
             );
         }
 
@@ -1530,19 +1410,11 @@
             );
             check_cast_lossy::<Group<Circuit>, console_root::types::Group<Testnet3>>(
                 Mode::Public,
-<<<<<<< HEAD
-                count_is!(277, 0, 901, 907),
-            );
-            check_cast_lossy::<Group<Circuit>, console_root::types::Group<Testnet3>>(
-                Mode::Private,
-                count_is!(277, 0, 901, 907),
-=======
-                count_is!(277, 0, 396, 399),
-            );
-            check_cast_lossy::<Group<Circuit>, console_root::types::Group<Testnet3>>(
-                Mode::Private,
-                count_is!(277, 0, 396, 399),
->>>>>>> a6253258
+                count_is!(277, 0, 901, 906),
+            );
+            check_cast_lossy::<Group<Circuit>, console_root::types::Group<Testnet3>>(
+                Mode::Private,
+                count_is!(277, 0, 901, 906),
             );
         }
 
@@ -1666,19 +1538,11 @@
             );
             check_cast_lossy::<Address<Circuit>, console_root::types::Address<Testnet3>>(
                 Mode::Public,
-<<<<<<< HEAD
-                count_is!(277, 0, 901, 907),
-            );
-            check_cast_lossy::<Address<Circuit>, console_root::types::Address<Testnet3>>(
-                Mode::Private,
-                count_is!(277, 0, 901, 907),
-=======
-                count_is!(277, 0, 396, 399),
-            );
-            check_cast_lossy::<Address<Circuit>, console_root::types::Address<Testnet3>>(
-                Mode::Private,
-                count_is!(277, 0, 396, 399),
->>>>>>> a6253258
+                count_is!(277, 0, 901, 906),
+            );
+            check_cast_lossy::<Address<Circuit>, console_root::types::Address<Testnet3>>(
+                Mode::Private,
+                count_is!(277, 0, 901, 906),
             );
         }
 
@@ -1722,19 +1586,11 @@
             );
             check_cast_lossy::<Group<Circuit>, console_root::types::Group<Testnet3>>(
                 Mode::Public,
-<<<<<<< HEAD
-                count_is!(277, 0, 901, 907),
-            );
-            check_cast_lossy::<Group<Circuit>, console_root::types::Group<Testnet3>>(
-                Mode::Private,
-                count_is!(277, 0, 901, 907),
-=======
-                count_is!(277, 0, 396, 399),
-            );
-            check_cast_lossy::<Group<Circuit>, console_root::types::Group<Testnet3>>(
-                Mode::Private,
-                count_is!(277, 0, 396, 399),
->>>>>>> a6253258
+                count_is!(277, 0, 901, 906),
+            );
+            check_cast_lossy::<Group<Circuit>, console_root::types::Group<Testnet3>>(
+                Mode::Private,
+                count_is!(277, 0, 901, 906),
             );
         }
 
@@ -1858,19 +1714,11 @@
             );
             check_cast_lossy::<Address<Circuit>, console_root::types::Address<Testnet3>>(
                 Mode::Public,
-<<<<<<< HEAD
-                count_is!(277, 0, 901, 907),
-            );
-            check_cast_lossy::<Address<Circuit>, console_root::types::Address<Testnet3>>(
-                Mode::Private,
-                count_is!(277, 0, 901, 907),
-=======
-                count_is!(277, 0, 396, 399),
-            );
-            check_cast_lossy::<Address<Circuit>, console_root::types::Address<Testnet3>>(
-                Mode::Private,
-                count_is!(277, 0, 396, 399),
->>>>>>> a6253258
+                count_is!(277, 0, 901, 906),
+            );
+            check_cast_lossy::<Address<Circuit>, console_root::types::Address<Testnet3>>(
+                Mode::Private,
+                count_is!(277, 0, 901, 906),
             );
         }
 
@@ -1914,19 +1762,11 @@
             );
             check_cast_lossy::<Group<Circuit>, console_root::types::Group<Testnet3>>(
                 Mode::Public,
-<<<<<<< HEAD
-                count_is!(277, 0, 901, 907),
-            );
-            check_cast_lossy::<Group<Circuit>, console_root::types::Group<Testnet3>>(
-                Mode::Private,
-                count_is!(277, 0, 901, 907),
-=======
-                count_is!(277, 0, 396, 399),
-            );
-            check_cast_lossy::<Group<Circuit>, console_root::types::Group<Testnet3>>(
-                Mode::Private,
-                count_is!(277, 0, 396, 399),
->>>>>>> a6253258
+                count_is!(277, 0, 901, 906),
+            );
+            check_cast_lossy::<Group<Circuit>, console_root::types::Group<Testnet3>>(
+                Mode::Private,
+                count_is!(277, 0, 901, 906),
             );
         }
 
