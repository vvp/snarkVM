--- conflicted
+++ resolved
@@ -741,24 +741,14 @@
         fn generate_constraints<CS: ConstraintSystem<ConstraintF>>(&self, cs: &mut CS) -> Result<(), SynthesisError> {
             let vk_gadget = CircuitVerifyingKeyVar::<F, ConstraintF, PC, PCG>::alloc(cs.ns(|| "vk"), || {
                 Ok(self.verifying_key.clone())
-<<<<<<< HEAD
             })?;
-=======
-            })
-            .unwrap();
->>>>>>> ba4455c3
 
             let proof_gadget =
                 ProofVar::<F, ConstraintF, PC, PCG>::alloc(cs.ns(|| "proof"), || Ok(self.proof.clone()))?;
 
             let input_gadget = NonNativeFieldInputVar::<F, ConstraintF>::alloc(cs.ns(|| "input 2"), || {
                 Ok(vec![self.c.clone(), self.c.clone()])
-<<<<<<< HEAD
             })?;
-=======
-            })
-            .unwrap();
->>>>>>> ba4455c3
 
             let output = MarlinVerificationGadget::<F, ConstraintF, PC, PCG>::verify::<_, FS, FSG>(
                 cs.ns(|| "verify"),
@@ -782,11 +772,7 @@
     type FS = FiatShamirAlgebraicSpongeRng<Fr, Fq, PoseidonSponge<Fq>>;
     type FSG = FiatShamirAlgebraicSpongeRngVar<Fr, Fq, PoseidonSponge<Fq>, PoseidonSpongeVar<Fq>>;
 
-<<<<<<< HEAD
     type TestSNARK = MarlinSNARK<Fr, Fq, PC, FS, MarlinRecursiveMode, Circuit<Fr>, Vec<Fr>>;
-=======
-    type TestSNARK = MarlinSNARK<Fr, Fq, PC, FS, MarlinRecursiveMode, Circuit<Fr>>;
->>>>>>> ba4455c3
     type TestSNARKGadget = MarlinSNARKGadget<Fr, Fq, PC, FS, MarlinRecursiveMode, PCGadget, FSG>;
 
     #[test]
@@ -931,8 +917,6 @@
             );
         }
     }
-<<<<<<< HEAD
-=======
 
     #[test]
     fn marlin_test_nested_snark() {
@@ -981,15 +965,6 @@
         type NestedSNARK =
             Groth16<BW6_761, VerifierCircuit<Fr, Fq, PC, FS, MarlinRecursiveMode, PCGadget, FSG>, Vec<Fq>>;
 
-        // type NestedSNARK = MarlinSNARK<
-        //     Fr,
-        //     Fq,
-        //     PC,
-        //     FS,
-        //     MarlinRecursiveMode,
-        //     VerifierCircuit<Fr, Fq, PC, FS, MarlinRecursiveMode, PCGadget, FSG>,
-        // >;
-
         let (nested_pk, nested_vk) = NestedSNARK::setup(&nested_circuit, &mut rng).unwrap();
 
         // Test native proof and verification.
@@ -1001,5 +976,4 @@
             "The native verification check fails."
         );
     }
->>>>>>> ba4455c3
 }